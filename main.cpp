--- conflicted
+++ resolved
@@ -2,26 +2,6 @@
 #include <chrono>
 #include <condition_variable>
 #include <iostream>
-<<<<<<< HEAD
-#include <thread>
-#include <mutex>
-#include <condition_variable>
-#include <atomic>
-#include <random>
-
-std::mutex mtx;
-std::condition_variable cv;
-std::atomic<bool> buttonPress(false);
-std::atomic<bool> isRunning(true);
-
-void buttonSimulator(const std::atomic_bool *isRunning, std::atomic_bool *buttonPress, std::mutex *mtx, std::condition_variable *cv);
-
-
-int main() {
-    std::thread tButton(buttonSimulator, &isRunning, &buttonPress, &mtx, &cv);
-
-    tButton.join();
-=======
 #include <mutex>
 #include <random>
 #include <thread>
@@ -29,8 +9,8 @@
 
 std::mutex mtx;
 std::condition_variable cv;
-std::atomic<bool> buttonPress = false;
->>>>>>> eeef9987
+std::atomic<bool> buttonPress(false);
+std::atomic<bool> isRunning(true);
 
 enum class State
 {
@@ -38,6 +18,16 @@
     YELLOW,
     RED
 };
+
+void buttonSimulator(const std::atomic_bool *isRunning, std::atomic_bool *buttonPress, std::mutex *mtx, std::condition_variable *cv);
+
+int main() {
+    std::thread tButton(buttonSimulator, &isRunning, &buttonPress, &mtx &cv);
+
+    tButton.join();
+
+    return 0;
+}
 
 void trafficLight(int green, int yellow, int red) 
 {
@@ -89,11 +79,6 @@
     }
 }
 
-int main()
-{
-    return 0;
-}
-
 void buttonSimulator(const std::atomic_bool *isRunning, std::atomic_bool *buttonPress, std::mutex *mtx, std::condition_variable *cv) {
     std::random_device rd;
 
